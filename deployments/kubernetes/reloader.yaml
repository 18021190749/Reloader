---
# Source: reloader/templates/clusterrole.yaml

apiVersion: rbac.authorization.k8s.io/v1beta1
kind: ClusterRole
metadata:
  labels:
    app: reloader-reloader
    chart: "reloader-v0.0.61"
    release: "reloader"
    heritage: "Tiller"
  name: reloader-reloader-role
  namespace: default
rules:
  - apiGroups:
      - ""
    resources:
      - secrets
      - configmaps
    verbs:
      - list
      - get
      - watch
  - apiGroups:
      - "apps"
    resources:
      - deployments
      - daemonsets
      - statefulsets
    verbs:
      - list
      - get
      - update
      - patch
  - apiGroups:
      - "extensions"
    resources:
      - deployments
      - daemonsets
    verbs:
      - list
      - get
      - update
      - patch

---
# Source: reloader/templates/clusterrolebinding.yaml

apiVersion: rbac.authorization.k8s.io/v1beta1
kind: ClusterRoleBinding
metadata:
  labels:
    app: reloader-reloader
    chart: "reloader-v0.0.61"
    release: "reloader"
    heritage: "Tiller"
  name: reloader-reloader-role-binding
  namespace: default
roleRef:
  apiGroup: rbac.authorization.k8s.io
  kind: ClusterRole
  name: reloader-reloader-role
subjects:
  - kind: ServiceAccount
    name: reloader-reloader
    namespace: default

---
# Source: reloader/templates/deployment.yaml
apiVersion: apps/v1
kind: Deployment
metadata:
  labels:
    app: reloader-reloader
    chart: "reloader-v0.0.61"
    release: "reloader"
    heritage: "Tiller"
    group: com.stakater.platform
    provider: stakater
    version: v0.0.61
    
  name: reloader-reloader
spec:
  replicas: 1
  revisionHistoryLimit: 2
  selector:
    matchLabels:
      app: reloader-reloader
      release: "reloader"
  template:
    metadata:
      labels:
        app: reloader-reloader
        chart: "reloader-v0.0.61"
        release: "reloader"
        heritage: "Tiller"
        group: com.stakater.platform
        provider: stakater
        version: v0.0.61
        
    spec:
      containers:
<<<<<<< HEAD
      - image: "stakater/reloader:v0.0.60"
        imagePullPolicy: IfNotPresent
        name: reloader-reloader
=======
      - env:
        image: "stakater/reloader:v0.0.61"
        imagePullPolicy: IfNotPresent
        name: reloader-reloader
        args:
      securityContext: 
        runAsNonRoot: true
        runAsUser: 65534
        
>>>>>>> 39b5be37
      serviceAccountName: reloader-reloader

---
# Source: reloader/templates/role.yaml


---
# Source: reloader/templates/rolebinding.yaml


---
# Source: reloader/templates/service.yaml

---
# Source: reloader/templates/serviceaccount.yaml

apiVersion: v1
kind: ServiceAccount
metadata:
  labels:
    app: reloader-reloader
    chart: "reloader-v0.0.61"
    release: "reloader"
    heritage: "Tiller"
  name: reloader-reloader
<|MERGE_RESOLUTION|>--- conflicted
+++ resolved
@@ -100,21 +100,13 @@
         
     spec:
       containers:
-<<<<<<< HEAD
-      - image: "stakater/reloader:v0.0.60"
+      - image: "stakater/reloader:v0.0.61"
         imagePullPolicy: IfNotPresent
         name: reloader-reloader
-=======
-      - env:
-        image: "stakater/reloader:v0.0.61"
-        imagePullPolicy: IfNotPresent
-        name: reloader-reloader
-        args:
       securityContext: 
         runAsNonRoot: true
         runAsUser: 65534
         
->>>>>>> 39b5be37
       serviceAccountName: reloader-reloader
 
 ---
