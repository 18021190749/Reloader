{{- if and .Values.reloader.watchGlobally (.Values.reloader.rbac.enabled) }}
{{- if  (.Capabilities.APIVersions.Has "rbac.authorization.k8s.io/v1") }}
apiVersion: rbac.authorization.k8s.io/v1
{{ else }}
apiVersion: rbac.authorization.k8s.io/v1beta1
{{- end }}
kind: ClusterRole
metadata:
  annotations:
{{ include "reloader-helm3.annotations" . | indent 4 }}
  labels:
{{ include "reloader-labels.chart" . | indent 4 }}
{{- if .Values.reloader.rbac.labels }}
{{ toYaml .Values.reloader.rbac.labels | indent 4 }}
{{- end }}
{{- if .Values.reloader.matchLabels }}
{{ toYaml .Values.reloader.matchLabels | indent 4 }}
{{- end }}
  name: {{ template "reloader-fullname" . }}-role
  namespace: {{ .Release.Namespace }}
rules:
  - apiGroups:
      - ""
    resources:
{{- if .Values.reloader.ignoreSecrets }}{{- else }}
      - secrets
{{- end }}
{{- if .Values.reloader.ignoreConfigMaps }}{{- else }}
      - configmaps
{{- end }}
    verbs:
      - list
      - get
      - watch
{{- if and (.Capabilities.APIVersions.Has "apps.openshift.io/v1") (.Values.reloader.isOpenshift) }}
  - apiGroups:
      - "apps.openshift.io"
      - ""
    resources:
      - deploymentconfigs
    verbs:
      - list
      - get
      - update
      - patch
{{- end }}
{{- if and (.Capabilities.APIVersions.Has "argoproj.io/v1alpha1") (.Values.reloader.isArgoRollouts) }}
  - apiGroups:
      - "argoproj.io"
      - ""
    resources:
      - rollouts
    verbs:
      - list
      - get
      - update
      - patch
{{- end }}
  - apiGroups:
      - "apps"
    resources:
      - deployments
      - daemonsets
      - statefulsets
    verbs:
      - list
      - get
      - update
      - patch
  - apiGroups:
      - "extensions"
    resources:
      - deployments
      - daemonsets
    verbs:
      - list
      - get
      - update
      - patch
<<<<<<< HEAD
{{- if .Values.reloader.enableHA }}
  - apiGroups:
      - "coordination.k8s.io"
    resources:
      - leases
    verbs:
      - create
      - get
      - update
{{- end}}
=======
  - apiGroups:
      - ""
    resources:
      - events
    verbs:
      - create
      - patch
>>>>>>> e0fcc3bf
{{- end }}<|MERGE_RESOLUTION|>--- conflicted
+++ resolved
@@ -77,7 +77,6 @@
       - get
       - update
       - patch
-<<<<<<< HEAD
 {{- if .Values.reloader.enableHA }}
   - apiGroups:
       - "coordination.k8s.io"
@@ -88,7 +87,6 @@
       - get
       - update
 {{- end}}
-=======
   - apiGroups:
       - ""
     resources:
@@ -96,5 +94,4 @@
     verbs:
       - create
       - patch
->>>>>>> e0fcc3bf
 {{- end }}